from Model import Input
from Model import Output



# Creates a list of simulation instances each corresponding to the setup file    (base)
Simulations = Input.Setup()

# Runs the simulations in succession    (base)
for Simulation in Simulations:

    # Adds the initial concentration amounts to the grid for each diffusing extracellular molecule    (base)
    Simulation.initialize_gradients()

    # This will run the simulation until the end time is reached    (base)
    while Simulation.time_counter <= Simulation.end_time:

        # Prints important information corresponding to the simulation as it runs
        Simulation.info()

        # Updates each of the gradients/molecules by adjusting concentrations
        Simulation.update_gradients()

        # If cells are by themselves for too long, they will be removed from the simulation
        Simulation.kill_cells()

        # If enough neighbor differentiated cells surround a pluripotent cell, it may cause differentiation
        Simulation.diff_surround_cells()

        # Updates cells by adjusting trackers for differentiation and division
        Simulation.update_cells()

        # Adjusts the mass and radius of the cell
        Simulation.change_size_cells()

        # Adds/removes objects at once to/from the simulation includes handling collisions when cells are added
        Simulation.update_cell_queue()

<<<<<<< HEAD
        # Allows the cells in motion to move in a random fashion
        Simulation.randomly_move_cells()
=======
        # Allows the cells in motion to move randomly
        Simulation.random_movement()
>>>>>>> 4ba9d1c4

        # Moves the cells to a state of physical equilibrium so that there is minimal overlap between cells
        Simulation.handle_collisions()

<<<<<<< HEAD
        # Checks for neighboring cells
        Simulation.check_neighbors()

        # Saves a 2D image and a .csv file containing key information from each cell    (base)
=======
        # Saves a 2D image and a .csv file containing key simulation information for each cell     (base)
>>>>>>> 4ba9d1c4
        Output.save_file(Simulation)

        # Increases the time counter for the while loop    (base)
        Simulation.time_counter += Simulation.time_step

    # Turns all of the images into a video    (base)
    Output.image_to_video(Simulation)<|MERGE_RESOLUTION|>--- conflicted
+++ resolved
@@ -36,25 +36,17 @@
         # Adds/removes objects at once to/from the simulation includes handling collisions when cells are added
         Simulation.update_cell_queue()
 
-<<<<<<< HEAD
         # Allows the cells in motion to move in a random fashion
         Simulation.randomly_move_cells()
-=======
-        # Allows the cells in motion to move randomly
-        Simulation.random_movement()
->>>>>>> 4ba9d1c4
 
         # Moves the cells to a state of physical equilibrium so that there is minimal overlap between cells
         Simulation.handle_collisions()
 
-<<<<<<< HEAD
         # Checks for neighboring cells
         Simulation.check_neighbors()
 
-        # Saves a 2D image and a .csv file containing key information from each cell    (base)
-=======
         # Saves a 2D image and a .csv file containing key simulation information for each cell     (base)
->>>>>>> 4ba9d1c4
+
         Output.save_file(Simulation)
 
         # Increases the time counter for the while loop    (base)
